import math
from typing import List, Dict, Any
from scipy import stats
import numpy as np

class ChiSquareTest:
    """Prueba de bondad de ajuste Chi-cuadrado"""
    
    def __init__(self):
        self.critical_values = {
            # Grados de libertad
            # α = 0.01 (99% confianza)
            0.01: {
                1: 6.635, 2: 9.210, 3: 11.345, 4: 13.277, 5: 15.086,
                6: 16.812, 7: 18.475, 8: 20.090, 9: 21.666, 10: 23.209,
                11: 24.725, 12: 26.217, 13: 27.688, 14: 29.141, 15: 30.578,
                16: 32.000, 17: 33.409, 18: 34.805, 19: 36.191, 20: 37.566,
                21: 38.932, 22: 40.289, 23: 41.638, 24: 42.980, 25: 44.314,
                26: 45.642, 27: 46.963, 28: 48.278, 29: 49.588, 30: 50.892
            },
            # α = 0.05 (95% confianza)
            0.05: {
                1: 3.841, 2: 5.991, 3: 7.815, 4: 9.488, 5: 11.070,
                6: 12.592, 7: 14.067, 8: 15.507, 9: 16.919, 10: 18.307,
                11: 19.675, 12: 21.026, 13: 22.362, 14: 23.685, 15: 24.996,
                16: 26.296, 17: 27.587, 18: 28.869, 19: 30.144, 20: 31.410,
                21: 32.671, 22: 33.924, 23: 35.172, 24: 36.415, 25: 37.652,
                26: 38.885, 27: 40.113, 28: 41.337, 29: 42.557, 30: 43.773
            },
            # α = 0.10 (90% confianza)
            0.10: {
                1: 2.706, 2: 4.605, 3: 6.251, 4: 7.779, 5: 9.236,
                6: 10.645, 7: 12.017, 8: 13.362, 9: 14.684, 10: 15.987,
                11: 17.275, 12: 18.549, 13: 19.812, 14: 21.064, 15: 22.307,
                16: 23.542, 17: 24.769, 18: 25.989, 19: 27.204, 20: 28.412,
                21: 29.615, 22: 30.813, 23: 32.007, 24: 33.196, 25: 34.382,
                26: 35.563, 27: 36.741, 28: 37.916, 29: 39.087, 30: 40.256
            }
        }
    
    def run_test(self, numbers: List[float], intervals: int, significance_level: float) -> Dict[str, Any]:
        """Ejecutar prueba Chi-cuadrado"""
        try:
            # Normalizar números al rango [0, 1] si es necesario
            min_val = min(numbers)
            max_val = max(numbers)
            
            if min_val == max_val:
                raise ValueError("Todos los números son iguales, no se puede realizar la prueba")
            
            normalized = [(x - min_val) / (max_val - min_val) for x in numbers]
            
            # Crear intervalos
            interval_width = 1.0 / intervals
            observed_frequencies = [0] * intervals
            
            # Contar frecuencias observadas
            for num in normalized:
                interval_index = min(int(num / interval_width), intervals - 1)
                observed_frequencies[interval_index] += 1
            
            # Frecuencia esperada (distribución uniforme)
            expected_frequency = len(numbers) / intervals
            
            # Calcular estadístico Chi-cuadrado
            chi_square = sum(
                (observed - expected_frequency) ** 2 / expected_frequency
                for observed in observed_frequencies
            )
            
            # Grados de libertad
            degrees_of_freedom = intervals - 1
            
            # Valor crítico
            criticals_for_alpha = self.critical_values.get(significance_level)
            if criticals_for_alpha and degrees_of_freedom in criticals_for_alpha:
                critical_value = criticals_for_alpha[degrees_of_freedom]
            else:
                # fallback: cálculo dinámico si no está en la tabla
                critical_value = stats.chi2.ppf(1 - significance_level, degrees_of_freedom)
            
            # Resultado
            passes = chi_square <= critical_value
            
            details = f"Frecuencias observadas: {observed_frequencies}, "
            details += f"Frecuencia esperada: {expected_frequency:.2f}, "
            details += f"Grados de libertad: {degrees_of_freedom}"
            
            return {
                "test_name": "Chi-cuadrado",
                "calculated_value": chi_square,
                "critical_value": critical_value,
                "passes": passes,
                "details": details
            }
            
        except Exception as e:
            raise ValueError(f"Error en prueba Chi-cuadrado: {str(e)}")

class KolmogorovSmirnovTest:
    """Prueba de bondad de ajuste Kolmogorov-Smirnov"""
    
    def __init__(self):
        # Valores críticos para diferentes niveles de significancia
        self.critical_coefficients = {
            0.01: [
                0.995, 0.929, 0.829, 0.734, 0.669, 0.617, 0.576, 0.542, 0.513, 0.489,
                0.468, 0.449, 0.432, 0.418, 0.404, 0.392, 0.381, 0.371, 0.361, 0.352,
                0.344, 0.337, 0.33, 0.323, 0.317, 0.311, 0.305, 0.300, 0.295, 0.290,
                0.285, 0.281, 0.277, 0.273, 0.269, 0.265, 0.262, 0.258, 0.255, 0.252
            ]
            ,
            0.05: [
                0.975, 0.842, 0.708, 0.624, 0.563, 0.519, 0.483, 0.454, 0.430, 0.409,
                0.391, 0.375, 0.361, 0.349, 0.338, 0.327, 0.318, 0.309, 0.301, 0.294,
                0.287, 0.281, 0.275, 0.269, 0.264, 0.259, 0.254, 0.250, 0.246, 0.242,
                0.238, 0.234, 0.231, 0.227, 0.224, 0.221, 0.218, 0.215, 0.213, 0.210
            ]
            ,
            0.10: [
                0.950, 0.776, 0.636, 0.656, 0.509, 0.468, 0.436, 0.410, 0.387, 0.369,
                0.352, 0.338, 0.325, 0.314, 0.304, 0.295, 0.286, 0.279, 0.271, 0.265,
                0.259, 0.253, 0.247, 0.242, 0.238, 0.233, 0.229, 0.225, 0.221, 0.218,
                0.214, 0.211, 0.208, 0.205, 0.202, 0.199, 0.196, 0.194, 0.191, 0.189
            ]
        }
    
    def run_test(self, y: List[float], significance_level: float = 0.05) -> Dict[str, Any]:
        """Ejecutar prueba Kolmogorov-Smirnov"""
        try:
            if not y:
                raise ValueError("La lista de datos está vacía")

            min_val = min(y)
            max_val = max(y)

            if min_val == max_val:
                raise ValueError("Todos los números son iguales, no se puede realizar la prueba")

            # Normalización al rango [0, 1]
            y = [(x - min_val) / (max_val - min_val) for x in y]
            y.sort()
            n = len(y)
            
            
            max_d = 0
            for i, x in enumerate(y):
                # Función de distribución empírica
                f = (i + 1) / n
                # Función de distribución teórica (uniforme)
                max_d = max(max_d, abs(f - x))
                
            
            
            # Valor crítico
            critical_value = self.critical_coefficients.get(significance_level)[n - 1] if n - 1 < len(self.critical_coefficients[significance_level]) else None
            if critical_value is None:  
                critical_value = 1.36 / math.sqrt(n)  # Valor crítico aproximado para n grande
            # Resultado
<<<<<<< HEAD
            passes = d_statistic <= critical_value
            
            # Calcular p-valor aproximado usando la distribución de Kolmogorov
            
=======
            passes = max_d <= critical_value
                        
>>>>>>> fdbb7473
            details = f"n = {n}, α = {significance_level}"
            
            result = {
                "test_name": "Kolmogorov-Smirnov",
                "calculated_value": max_d,
                "critical_value": critical_value,
                "passes": passes,
                "details": details
            }
            
            return result
            
        except Exception as e:
            raise ValueError(f"Error en prueba Kolmogorov-Smirnov: {str(e)}")<|MERGE_RESOLUTION|>--- conflicted
+++ resolved
@@ -157,15 +157,10 @@
             if critical_value is None:  
                 critical_value = 1.36 / math.sqrt(n)  # Valor crítico aproximado para n grande
             # Resultado
-<<<<<<< HEAD
             passes = d_statistic <= critical_value
             
             # Calcular p-valor aproximado usando la distribución de Kolmogorov
             
-=======
-            passes = max_d <= critical_value
-                        
->>>>>>> fdbb7473
             details = f"n = {n}, α = {significance_level}"
             
             result = {
